--- conflicted
+++ resolved
@@ -17,11 +17,8 @@
   },
   "homepage": "https://github.com/human-web/user-agent-desktop#readme",
   "devDependencies": {
-<<<<<<< HEAD
     "appdmg": "^0.6.0",
-=======
     "chalk": "^4.1.0",
->>>>>>> 4580bc07
     "colors": "^1.4.0",
     "commander": "^6.0.0",
     "dockerode": "^3.2.1",
