{
  "addons": {
    "ghostery": "https://ghostery-deployments.s3.amazonaws.com/ghostery-extension/8.5.4.5bf5c45f/ghostery-firefox-v8.5.4.zip",
    "ghostery-search": "https://github.com/ghostery/ghostery-search-extension/releases/download/v0.1.14/ghostery_search-0.1.14.zip"
  },
  "firefox": "82.0.3",
<<<<<<< HEAD
  "app": "2020.10.1",
  "ipfsAddr": "/ipfs/QmUajsHzRDKSTzVhz8WtPnMxqv5dqADBrxHSbbp1RathRZ"
=======
  "app": "2020.10.2"
>>>>>>> fa982832
}<|MERGE_RESOLUTION|>--- conflicted
+++ resolved
@@ -4,10 +4,6 @@
     "ghostery-search": "https://github.com/ghostery/ghostery-search-extension/releases/download/v0.1.14/ghostery_search-0.1.14.zip"
   },
   "firefox": "82.0.3",
-<<<<<<< HEAD
-  "app": "2020.10.1",
+  "app": "2020.10.2",
   "ipfsAddr": "/ipfs/QmUajsHzRDKSTzVhz8WtPnMxqv5dqADBrxHSbbp1RathRZ"
-=======
-  "app": "2020.10.2"
->>>>>>> fa982832
 }