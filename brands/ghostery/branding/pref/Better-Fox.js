--- conflicted
+++ resolved
@@ -341,22 +341,9 @@
 // Prevent scripts from moving and resizing open windows
 pref("dom.disable_window_move_resize", true);
 
-<<<<<<< HEAD
-// Leave the browser window open even after you close the last tab
-pref("browser.tabs.closeWindowWithLastTab", false);
-
-// Leave bookmarks menu open when selecting a site
-pref("browser.bookmarks.openInTabClosesMenu", false);
-
-// Load bookmarks in the background using Bookmarks Menu
-pref("browser.tabs.loadBookmarksInBackground", true);
-pref("browser.tabs.loadBookmarksInTabs", true);
-
 // Hide bookmarks toolbar from new tab page (#473)
 pref("browser.toolbars.bookmarks.visibility", "never");
 
-=======
->>>>>>> a46f4796
 // AVIF images
 pref("image.avif.enabled", true);
 
